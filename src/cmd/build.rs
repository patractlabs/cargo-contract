// Copyright 2018-2021 Parity Technologies (UK) Ltd.
// This file is part of cargo-contract.
//
// cargo-contract is free software: you can redistribute it and/or modify
// it under the terms of the GNU General Public License as published by
// the Free Software Foundation, either version 3 of the License, or
// (at your option) any later version.
//
// cargo-contract is distributed in the hope that it will be useful,
// but WITHOUT ANY WARRANTY; without even the implied warranty of
// MERCHANTABILITY or FITNESS FOR A PARTICULAR PURPOSE.  See the
// GNU General Public License for more details.
//
// You should have received a copy of the GNU General Public License
// along with cargo-contract.  If not, see <http://www.gnu.org/licenses/>.

use std::{
    convert::TryFrom,
    fs::{metadata, File},
    io::{Read, Write},
    path::PathBuf,
};

use crate::{
    crate_metadata::CrateMetadata,
    util,
    workspace::{ManifestPath, Profile, Workspace},
    BuildArtifacts, BuildResult, UnstableFlags, UnstableOptions, VerbosityFlags,
};
use crate::{OptimizationResult, Verbosity};
use anyhow::{Context, Result};
use colored::Colorize;
use parity_wasm::elements::{External, MemoryType, Module, Section};
use structopt::StructOpt;

/// This is the maximum number of pages available for a contract to allocate.
const MAX_MEMORY_PAGES: u32 = 16;

/// Executes build of the smart-contract which produces a wasm binary that is ready for deploying.
///
/// It does so by invoking `cargo build` and then post processing the final binary.
#[derive(Debug, StructOpt)]
#[structopt(name = "build")]
pub struct BuildCommand {
    /// Path to the Cargo.toml of the contract to build
    #[structopt(long, parse(from_os_str))]
    manifest_path: Option<PathBuf>,
    /// Which build artifacts to generate.
    ///
    /// - `all`: Generate the Wasm, the metadata and a bundled `<name>.contract` file.
    ///
    /// - `code-only`: Only the Wasm is created, generation of metadata and a bundled
    ///   `<name>.contract` file is skipped.
    #[structopt(
        long = "generate",
        default_value = "all",
        value_name = "all | code-only",
        verbatim_doc_comment
    )]
    build_artifact: BuildArtifacts,
    #[structopt(flatten)]
    verbosity: VerbosityFlags,
    #[structopt(flatten)]
    unstable_options: UnstableOptions,
    /// Emits debug info into wasm file
    #[structopt(long, short)]
    debug: bool,
}

impl BuildCommand {
    pub fn exec(&self) -> Result<BuildResult> {
        let manifest_path = ManifestPath::try_from(self.manifest_path.as_ref())?;
        let unstable_flags: UnstableFlags =
            TryFrom::<&UnstableOptions>::try_from(&self.unstable_options)?;
        let verbosity: Option<Verbosity> = TryFrom::<&VerbosityFlags>::try_from(&self.verbosity)?;
        execute(
            &manifest_path,
            verbosity,
            true,
            self.build_artifact,
            unstable_flags,
            self.debug,
        )
    }
}

#[derive(Debug, StructOpt)]
#[structopt(name = "check")]
pub struct CheckCommand {
    /// Path to the Cargo.toml of the contract to build
    #[structopt(long, parse(from_os_str))]
    manifest_path: Option<PathBuf>,
    #[structopt(flatten)]
    verbosity: VerbosityFlags,
    #[structopt(flatten)]
    unstable_options: UnstableOptions,
}

impl CheckCommand {
    pub fn exec(&self) -> Result<BuildResult> {
        let manifest_path = ManifestPath::try_from(self.manifest_path.as_ref())?;
        let unstable_flags: UnstableFlags =
            TryFrom::<&UnstableOptions>::try_from(&self.unstable_options)?;
        let verbosity: Option<Verbosity> = TryFrom::<&VerbosityFlags>::try_from(&self.verbosity)?;
        execute(
            &manifest_path,
            verbosity,
            false,
            BuildArtifacts::CheckOnly,
            unstable_flags,
            false,
        )
    }
}

/// Builds the project in the specified directory, defaults to the current directory.
///
/// Uses the unstable cargo feature [`build-std`](https://doc.rust-lang.org/nightly/cargo/reference/unstable.html#build-std)
/// to build the standard library with [`panic_immediate_abort`](https://github.com/johnthagen/min-sized-rust#remove-panic-string-formatting-with-panic_immediate_abort)
/// which reduces the size of the Wasm binary by not including panic strings and formatting code.
///
/// # Cargo.toml optimizations
///
/// The original Cargo.toml will be amended to remove the `rlib` crate type in order to minimize
/// the final Wasm binary size.
///
/// Preferred default `[profile.release]` settings will be added if they are missing, existing
/// user-defined settings will be preserved.
///
/// To disable this and use the original `Cargo.toml` as is then pass the `-Z original_manifest` flag.
fn build_cargo_project(
    crate_metadata: &CrateMetadata,
    verbosity: Option<Verbosity>,
    unstable_flags: UnstableFlags,
    debug: bool,
) -> Result<()> {
    util::assert_channel()?;

    // set linker args via RUSTFLAGS.
    // Currently will override user defined RUSTFLAGS from .cargo/config. See https://github.com/paritytech/cargo-contract/issues/98.
    let mut flags =
        "-C link-arg=-z -C link-arg=stack-size=65536 -C link-arg=--import-memory".to_string();
    if debug {
        flags.push_str(" -C opt-level=1");
    }
    std::env::set_var("RUSTFLAGS", flags);

    let cargo_build = |manifest_path: &ManifestPath| {
        let target_dir = &crate_metadata.target_directory;
        util::invoke_cargo(
            "build",
            &[
                "--target=wasm32-unknown-unknown",
                "-Zbuild-std",
                "-Zbuild-std-features=panic_immediate_abort",
                "--no-default-features",
                "--release",
                &format!("--target-dir={}", target_dir.to_string_lossy()),
            ],
            manifest_path.directory(),
            verbosity,
        )?;
        Ok(())
    };

    if unstable_flags.original_manifest {
        println!(
            "{} {}",
            "warning:".yellow().bold(),
            "with 'original-manifest' enabled, the contract binary may not be of optimal size."
                .bold()
        );
        cargo_build(&crate_metadata.manifest_path)?;
    } else {
        Workspace::new(&crate_metadata.cargo_meta, &crate_metadata.root_package.id)?
            .with_root_package_manifest(|manifest| {
                manifest
                    .with_removed_crate_type("rlib")?
                    .with_profile_release_defaults(Profile::default_contract_release())?;
                Ok(())
            })?
            .using_temp(cargo_build)?;
    }

    // clear RUSTFLAGS
    std::env::remove_var("RUSTFLAGS");
    Ok(())
}

/// Ensures the wasm memory import of a given module has the maximum number of pages.
///
/// Iterates over the import section, finds the memory import entry if any and adjusts the maximum
/// limit.
fn ensure_maximum_memory_pages(module: &mut Module, maximum_allowed_pages: u32) -> Result<()> {
    let mem_ty = module
        .import_section_mut()
        .and_then(|section| {
            section
                .entries_mut()
                .iter_mut()
                .find_map(|entry| match entry.external_mut() {
                    External::Memory(ref mut mem_ty) => Some(mem_ty),
                    _ => None,
                })
        })
        .context("Memory import is not found. Is --import-memory specified in the linker args")?;

    if let Some(requested_maximum) = mem_ty.limits().maximum() {
        // The module already has maximum, check if it is within the limit bail out.
        if requested_maximum > maximum_allowed_pages {
            anyhow::bail!(
                "The wasm module requires {} pages. The maximum allowed number of pages is {}",
                requested_maximum,
                maximum_allowed_pages,
            );
        }
    } else {
        let initial = mem_ty.limits().initial();
        *mem_ty = MemoryType::new(initial, Some(MAX_MEMORY_PAGES));
    }

    Ok(())
}

/// Strips all custom sections.
///
/// Presently all custom sections are not required so they can be stripped safely.
fn strip_custom_sections(module: &mut Module, debug: bool) {
    module.sections_mut().retain(|section| match section {
        Section::Custom(_) => false,
        Section::Name(_) => debug,
        Section::Reloc(_) => false,
        _ => true,
    });
}

/// Performs required post-processing steps on the wasm artifact.
fn post_process_wasm(crate_metadata: &CrateMetadata, debug: bool) -> Result<()> {
    // Deserialize wasm module from a file.
    let mut module =
        parity_wasm::deserialize_file(&crate_metadata.original_wasm).context(format!(
            "Loading original wasm file '{}'",
            crate_metadata.original_wasm.display()
        ))?;

    // Perform optimization.
    //
    // In practice only tree-shaking is performed, i.e transitively removing all symbols that are
    // NOT used by the specified entrypoints.
    if pwasm_utils::optimize(&mut module, ["call", "deploy"].to_vec()).is_err() {
        anyhow::bail!("Optimizer failed");
    }
    ensure_maximum_memory_pages(&mut module, MAX_MEMORY_PAGES)?;
    strip_custom_sections(&mut module, debug);

    parity_wasm::serialize_to_file(&crate_metadata.dest_wasm, module)?;
    Ok(())
}

/// Attempts to perform optional wasm optimization using `binaryen`.
///
/// The intention is to reduce the size of bloated wasm binaries as a result of missing
/// optimizations (or bugs?) between Rust and Wasm.
fn optimize_wasm(
    crate_metadata: &CrateMetadata,
    debug_info: bool,
) -> Result<(OptimizationResult, Option<PathBuf>)> {
    let mut optimized = crate_metadata.dest_wasm.clone();
    optimized.set_file_name(format!("{}-opt.wasm", crate_metadata.package_name));

    let codegen_config = binaryen::CodegenConfig {
        // execute -O3 optimization passes (spends potentially a lot of time optimizing)
        optimization_level: 3,
        // the default
        shrink_level: 1,
        // the default
        debug_info,
    };

    let mut dest_wasm_file = File::open(crate_metadata.dest_wasm.as_os_str())?;
    let mut dest_wasm_file_content = Vec::new();
    dest_wasm_file.read_to_end(&mut dest_wasm_file_content)?;

    let mut module = binaryen::Module::read(&dest_wasm_file_content)
        .map_err(|_| anyhow::anyhow!("binaryen failed to read file content"))?;
    module.optimize(&codegen_config);
    let optimized_wasm = module.write();

    let mut optimized_wasm_file = File::create(optimized.as_os_str())?;
    optimized_wasm_file.write_all(&optimized_wasm)?;

    let original_size = metadata(&crate_metadata.dest_wasm)?.len() as f64 / 1000.0;
    let optimized_size = metadata(&optimized)?.len() as f64 / 1000.0;

    // move debug source wasm file to `*.src.wasm`
    let mut maybe_debug_wasm = None;
    if debug_info {
        let debug_wasm = PathBuf::from(
            &crate_metadata
                .dest_wasm
                .to_string_lossy()
                .replace(".wasm", ".src.wasm"),
        );
        std::fs::rename(&crate_metadata.dest_wasm, &debug_wasm)?;
        maybe_debug_wasm = Some(debug_wasm);
    }

    // overwrite existing destination wasm file with the optimised version
    std::fs::rename(&optimized, &crate_metadata.dest_wasm)?;
    Ok((
        OptimizationResult {
            original_size,
            optimized_size,
        },
        maybe_debug_wasm,
    ))
}

/// Executes build of the smart-contract which produces a wasm binary that is ready for deploying.
///
/// It does so by invoking `cargo build` and then post processing the final binary.
fn execute(
    manifest_path: &ManifestPath,
    verbosity: Option<Verbosity>,
    optimize_contract: bool,
    build_artifact: BuildArtifacts,
    unstable_flags: UnstableFlags,
    debug: bool,
) -> Result<BuildResult> {
    if build_artifact == BuildArtifacts::CodeOnly || build_artifact == BuildArtifacts::CheckOnly {
<<<<<<< HEAD
        let (maybe_dest_wasm, maybe_dest_debug_wasm, maybe_optimization_result) =
            execute_with_crate_metadata(
                &crate_metadata,
                verbosity,
                optimize_contract,
                build_artifact,
                unstable_flags,
                debug,
            )?;
=======
        let crate_metadata = CrateMetadata::collect(manifest_path)?;
        let (maybe_dest_wasm, maybe_optimization_result) = execute_with_crate_metadata(
            &crate_metadata,
            verbosity,
            optimize_contract,
            build_artifact,
            unstable_flags,
        )?;
>>>>>>> df39f244
        let res = BuildResult {
            dest_wasm: maybe_dest_wasm,
            maybe_dest_debug_wasm,
            dest_metadata: None,
            dest_bundle: None,
            target_directory: crate_metadata.target_directory,
            optimization_result: maybe_optimization_result,
            build_artifact,
        };
        return Ok(res);
    }

    let res = super::metadata::execute(
        &manifest_path,
        verbosity,
        build_artifact,
        unstable_flags,
        debug,
    )?;
    Ok(res)
}

/// Executes build of the smart-contract which produces a Wasm binary that is ready for deploying.
///
/// It does so by invoking `cargo build` and then post processing the final binary.
///
/// # Note
///
/// Uses the supplied `CrateMetadata`. If an instance is not available use [`execute_build`]
///
/// Returns a tuple of `(maybe_optimized_wasm_path, maybe_optimization_result)`.
pub(crate) fn execute_with_crate_metadata(
    crate_metadata: &CrateMetadata,
    verbosity: Option<Verbosity>,
    optimize_contract: bool,
    build_artifact: BuildArtifacts,
    unstable_flags: UnstableFlags,
    debug: bool,
) -> Result<(Option<PathBuf>, Option<PathBuf>, Option<OptimizationResult>)> {
    println!(
        " {} {}",
        format!("[1/{}]", build_artifact.steps()).bold(),
        "Building cargo project".bright_green().bold()
    );
    build_cargo_project(&crate_metadata, verbosity, unstable_flags, debug)?;
    println!(
        " {} {}",
        format!("[2/{}]", build_artifact.steps()).bold(),
        "Post processing wasm file".bright_green().bold()
    );
    post_process_wasm(&crate_metadata, debug)?;
    if !optimize_contract {
        return Ok((None, None, None));
    }
    println!(
        " {} {}",
        format!("[3/{}]", build_artifact.steps()).bold(),
        "Optimizing wasm file".bright_green().bold()
    );
    let (optimization_result, maybe_dest_debug_wasm) = optimize_wasm(&crate_metadata, debug)?;
    Ok((
        Some(crate_metadata.dest_wasm.clone()),
        maybe_dest_debug_wasm,
        Some(optimization_result),
    ))
}

#[cfg(feature = "test-ci-only")]
#[cfg(test)]
mod tests {
    use crate::{cmd, util::tests::with_tmp_dir, BuildArtifacts, ManifestPath, UnstableFlags};

    #[test]
    fn build_template() {
        with_tmp_dir(|path| {
            cmd::new::execute("new_project", Some(path)).expect("new project creation failed");
            let manifest_path =
                ManifestPath::new(&path.join("new_project").join("Cargo.toml")).unwrap();
            let res = super::execute(
                &manifest_path,
                None,
                true,
                BuildArtifacts::All,
                UnstableFlags::default(),
            )
            .expect("build failed");

            // we can't use `/target/ink` here, since this would match
            // for `/target` being the root path. but since `ends_with`
            // always matches whole path components we can be sure
            // the path can never be e.g. `foo_target/ink` -- the assert
            // would fail for that.
            assert!(res.target_directory.ends_with("target/ink"));
            Ok(())
        })
    }
}<|MERGE_RESOLUTION|>--- conflicted
+++ resolved
@@ -328,7 +328,7 @@
     debug: bool,
 ) -> Result<BuildResult> {
     if build_artifact == BuildArtifacts::CodeOnly || build_artifact == BuildArtifacts::CheckOnly {
-<<<<<<< HEAD
+        let crate_metadata = CrateMetadata::collect(manifest_path)?;
         let (maybe_dest_wasm, maybe_dest_debug_wasm, maybe_optimization_result) =
             execute_with_crate_metadata(
                 &crate_metadata,
@@ -338,16 +338,6 @@
                 unstable_flags,
                 debug,
             )?;
-=======
-        let crate_metadata = CrateMetadata::collect(manifest_path)?;
-        let (maybe_dest_wasm, maybe_optimization_result) = execute_with_crate_metadata(
-            &crate_metadata,
-            verbosity,
-            optimize_contract,
-            build_artifact,
-            unstable_flags,
-        )?;
->>>>>>> df39f244
         let res = BuildResult {
             dest_wasm: maybe_dest_wasm,
             maybe_dest_debug_wasm,
